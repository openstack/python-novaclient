"""
A fake server that "responds" to API methods with pre-canned responses.

All of these responses come from the spec, so if for some reason the spec's
wrong the tests might raise AssertionError. I've indicated in comments the
places where actual behavior differs from the spec.
"""

import novaclient.client


def assert_has_keys(dict, required=[], optional=[]):
    keys = dict.keys()
    for k in required:
        try:
            assert k in keys
        except AssertionError:
            allowed_keys = set(required) | set(optional)
            extra_keys = set(keys).difference(set(required + optional))
            raise AssertionError("found unexpected keys: %s" %
                    list(extra_keys))


class FakeClient(object):

    def assert_called(self, method, url, body=None, pos=-1):
        """
        Assert than an API method was just called.
        """
        expected = (method, url)
        called = self.client.callstack[pos][0:2]

        assert self.client.callstack, \
                       "Expected %s %s but no calls were made." % expected

        assert expected == called, 'Expected %s %s; got %s %s' % \
                                               (expected + called)

        if body is not None:
<<<<<<< HEAD
            print "CALL", self.client.callstack[-1][2]
            print "BODY", body
            assert self.client.callstack[-1][2] == body

        self.client.callstack = []
=======
            assert self.client.callstack[pos][2] == body
>>>>>>> 6b56f3be

    def assert_called_anytime(self, method, url, body=None):
        """
        Assert than an API method was called anytime in the test.
        """
        expected = (method, url)

        assert self.client.callstack, \
                       "Expected %s %s but no calls were made." % expected

        found = False
        for entry in self.client.callstack:
            called = entry[0:2]
            if expected == entry[0:2]:
                found = True
                break

        assert found, 'Expected %s %s; got %s' % \
                              (expected, self.client.callstack)
        if body is not None:
            try:
                assert entry[2] == body
            except AssertionError:
                print entry[2]
                print "!="
                print body
                raise

        self.client.callstack = []

    def clear_callstack(self):
        self.client.callstack = []

    def authenticate(self):
        pass<|MERGE_RESOLUTION|>--- conflicted
+++ resolved
@@ -37,15 +37,7 @@
                                                (expected + called)
 
         if body is not None:
-<<<<<<< HEAD
-            print "CALL", self.client.callstack[-1][2]
-            print "BODY", body
-            assert self.client.callstack[-1][2] == body
-
-        self.client.callstack = []
-=======
             assert self.client.callstack[pos][2] == body
->>>>>>> 6b56f3be
 
     def assert_called_anytime(self, method, url, body=None):
         """
