from novaclient import client
from novaclient.v1_1 import flavors
from novaclient.v1_1 import images
<<<<<<< HEAD
from novaclient.v1_1 import security_groups
from novaclient.v1_1 import security_group_rules
=======
from novaclient.v1_1 import keypairs
>>>>>>> a97722de
from novaclient.v1_1 import servers
from novaclient.v1_1 import quotas
from novaclient.v1_1 import zones


class Client(object):
    """
    Top-level object to access the OpenStack Compute API.

    Create an instance with your creds::

        >>> client = Client(USERNAME, API_KEY, PROJECT_ID, AUTH_URL)

    Then call methods on its managers::

        >>> client.servers.list()
        ...
        >>> client.flavors.list()
        ...

    """

    # FIXME(jesse): project_id isn't required to autenticate
    def __init__(self, username, api_key, project_id, auth_url, timeout=None):
        self.flavors = flavors.FlavorManager(self)
        self.images = images.ImageManager(self)
        self.security_groups = security_groups.SecurityGroupManager(self)
        self.security_group_rules = security_group_rules.SecurityGroupRuleManager(self)
        self.servers = servers.ServerManager(self)

        # extensions
        self.keypairs = keypairs.KeypairManager(self)
        self.zones = zones.ZoneManager(self)
        self.quotas = quotas.QuotaSetManager(self)

        self.client = client.HTTPClient(username,
                                        api_key,
                                        project_id,
                                        auth_url,
                                        timeout=timeout)

    def authenticate(self):
        """
        Authenticate against the server.

        Normally this is called automatically when you first access the API,
        but you can call this method to force authentication right now.

        Returns on success; raises :exc:`exceptions.Unauthorized` if the
        credentials are wrong.
        """
        self.client.authenticate()<|MERGE_RESOLUTION|>--- conflicted
+++ resolved
@@ -1,12 +1,9 @@
 from novaclient import client
 from novaclient.v1_1 import flavors
 from novaclient.v1_1 import images
-<<<<<<< HEAD
+from novaclient.v1_1 import keypairs
+from novaclient.v1_1 import security_group_rules
 from novaclient.v1_1 import security_groups
-from novaclient.v1_1 import security_group_rules
-=======
-from novaclient.v1_1 import keypairs
->>>>>>> a97722de
 from novaclient.v1_1 import servers
 from novaclient.v1_1 import quotas
 from novaclient.v1_1 import zones
@@ -33,14 +30,15 @@
     def __init__(self, username, api_key, project_id, auth_url, timeout=None):
         self.flavors = flavors.FlavorManager(self)
         self.images = images.ImageManager(self)
-        self.security_groups = security_groups.SecurityGroupManager(self)
-        self.security_group_rules = security_group_rules.SecurityGroupRuleManager(self)
         self.servers = servers.ServerManager(self)
 
         # extensions
         self.keypairs = keypairs.KeypairManager(self)
         self.zones = zones.ZoneManager(self)
         self.quotas = quotas.QuotaSetManager(self)
+        self.security_groups = security_groups.SecurityGroupManager(self)
+        self.security_group_rules = \
+            security_group_rules.SecurityGroupRuleManager(self)
 
         self.client = client.HTTPClient(username,
                                         api_key,
