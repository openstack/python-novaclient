--- conflicted
+++ resolved
@@ -87,7 +87,6 @@
         except IOError, e:
             raise exceptions.CommandError("Can't open '%s': %s" % (keyfile, e))
 
-<<<<<<< HEAD
     if args.user_data:
         try:
             user_data = open(args.user_data)
@@ -106,13 +105,9 @@
         security_groups = args.security_groups.split(',')
     else:
         security_groups = None
-    return (args.name, image, flavor, metadata, files,
+    return (args.name, image, flavor, metadata, files, key_name,
             reservation_id, min_count, max_count, user_data, \
             availability_zone, security_groups)
-=======
-    return (args.name, image, flavor, metadata, files, key_name,
-            reservation_id, min_count, max_count)
->>>>>>> d6e6e044
 
 
 @utils.arg('--flavor',
@@ -142,7 +137,7 @@
      const=AUTO_KEY,
      help="Key the server with an SSH keypair. "\
           "Looks in ~/.ssh for a key, "\
-          "or takes an explicit <path> to one.")
+          "or takes an explicit <path> to one. (uses --file functionality)")
 @utils.arg('--key_name',
      metavar='<key_name>',
      help="Key name of keypair that should be created earlier with \
@@ -161,35 +156,20 @@
      metavar='<security_groups>',
      help="comma separated list of security group names.")
 def do_boot(cs, args):
-<<<<<<< HEAD
     """Boot a new server."""
-    name, image, flavor, metadata, files, reservation_id, \
+    name, image, flavor, metadata, files, key_name, reservation_id, \
         min_count, max_count, user_data, availability_zone, \
         security_groups = _boot(cs, args)
-=======
-    """Boot a new server. SSH key is supposed to be injected into newly created server.
-          There are two ways to do this: by key name (name of the previously created keypair)
-          or by key path to the public ssh-key. If you use --key-path parameter then ssh-key is
-          passed as a value of the personality variable (file injection).  The default number
-          of injected files is 5, so it is recommended that you use use --key-name parameter 
-          instead of --key-path"""
-    
-    name, image, flavor, metadata, files, key_name, reservation_id, \
-                min_count, max_count = _boot(cs, args)
->>>>>>> d6e6e044
 
     server = cs.servers.create(args.name, image, flavor,
                                     meta=metadata,
                                     files=files,
                                     min_count=min_count,
                                     max_count=max_count,
-<<<<<<< HEAD
                                     userdata=user_data,
                                     availability_zone=availability_zone,
-                                    security_groups=security_groups)
-=======
+                                    security_groups=security_groups,
                                     key_name=key_name)
->>>>>>> d6e6e044
 
     info = server._info
 
@@ -776,7 +756,6 @@
     server.remove_fixed_ip(args.address)
 
 
-<<<<<<< HEAD
 def _find_volume(cs, volume):
     """Get a volume by ID."""
     return utils.find_resource(cs.volumes, volume)
@@ -1056,7 +1035,8 @@
             return cs.security_group_rules.delete(rule['id'])
 
     raise exceptions.CommandError("Rule not found")
-=======
+
+
 @utils.arg('name', metavar='<name>', help='Name of key.')
 @utils.arg('--pub_key', metavar='<pub_key>', help='Path to a public ssh key.', default=None)
 def do_keypair_add(cs, args):
@@ -1090,4 +1070,3 @@
     keypairs = cs.keypairs.list()
     columns = ['Name', 'Fingerprint']
     utils.print_list(keypairs, columns)
->>>>>>> d6e6e044
