--- conflicted
+++ resolved
@@ -146,20 +146,7 @@
                 self.version = part
                 break
 
-<<<<<<< HEAD
-        if not self.version == "v2.0": #FIXME(chris): This should be better.
-            headers = {'X-Auth-User': self.user,
-                       'X-Auth-Key': self.apikey}
-            if self.projectid:
-                headers['X-Auth-Project-Id'] = self.projectid
-
-            resp, body = self._v1_auth(self.auth_url, headers)
-
-            self.management_url = resp['x-server-management-url']
-            print "Management URL=", self.management_url
-            self.auth_token = resp['x-auth-token']
-=======
-        auth_url = self.auth_url
+       auth_url = self.auth_url
         if self.version == "v2.0":  # FIXME(chris): This should be better.
             while auth_url:
                 auth_url = self._v2_auth(auth_url)
@@ -191,7 +178,6 @@
                 raise exceptions.AuthorizationFailure()
         elif resp.status == 305:
             return resp['location']
->>>>>>> 541d578b
         else:
             raise exceptions.from_response(resp, body)
 
@@ -205,8 +191,6 @@
         token_url = urlparse.urljoin(url, "tokens")
         resp, body = self.request(token_url, "POST", body=body)
 
-<<<<<<< HEAD
-=======
         if resp.status == 200:  # content must always present
             try:
                 self.management_url = body["auth"]["serviceCatalog"] \
@@ -215,7 +199,6 @@
                 self.auth_url = url
             except KeyError:
                 raise exceptions.AuthorizationFailure()
->>>>>>> 541d578b
             #TODO(chris): Implement service_catalog
             self.service_catalog = None
         elif resp.status == 305:
